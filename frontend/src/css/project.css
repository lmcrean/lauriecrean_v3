--- conflicted
+++ resolved
@@ -5,7 +5,6 @@
 
 /* Main project container */
 .project-container {
-<<<<<<< HEAD
   margin-bottom: 40px;
   border-radius: 8px;
   overflow: hidden;
@@ -18,32 +17,11 @@
 .project-title {
   font-size: 1.8rem;
   margin-bottom: 8px;
-=======
-  width: 100%;
-  margin-bottom: 2rem;
-  border-radius: 0.5rem;
-}
-
-/* Project header with title and type badges */
-.project-header {
-  display: flex;
-  align-items: center;
-  justify-content: space-between;
-  margin-bottom: 1rem;
-  flex-wrap: wrap;
-}
-
-.project-title {
-  margin: 0;
-  font-size: 1.75rem;
-  font-weight: 700;
-  color: var(--ifm-color-primary);
->>>>>>> 506ace34
+
 }
 
 .project-type-badges {
   display: flex;
-<<<<<<< HEAD
   flex-wrap: wrap;
   gap: 6px;
   margin-bottom: 16px;
@@ -145,7 +123,6 @@
   display: inline-flex;
   align-items: center;
   transition: background-color 0.2s, transform 0.1s;
-=======
   gap: 0.5rem;
   flex-wrap: wrap;
 }
@@ -216,7 +193,6 @@
 .project-description {
   margin-bottom: 1rem;
   line-height: 1.6;
->>>>>>> 506ace34
 }
 
 .project-description a {
@@ -227,9 +203,6 @@
 .project-description a:hover {
   text-decoration: underline;
 }
-
-<<<<<<< HEAD
-/* Button styles moved to buttons.css */
 
 /* GitHub badges */
 .github-badges img {
@@ -246,8 +219,7 @@
 /* Project description */
 .project-description a {
   text-decoration: underline;
-  color: var(--ifm-color-primary);
-=======
+  color: var(--ifm-color=
 /* Technology badges */
 .tech-badges {
   display: flex;
@@ -314,15 +286,12 @@
 
 .code-btn {
   background-color: #0074d9;
->>>>>>> 506ace34
 }
 
 .code-btn:hover {
   background-color: #0063b1;
 }
 
-<<<<<<< HEAD
-=======
 .readme-btn {
   background-color: #2ecc40;
 }
@@ -352,7 +321,6 @@
   margin-right: 0.5rem;
 }
 
->>>>>>> 506ace34
 /* Project grid for displaying multiple projects */
 .project-grid {
   display: grid;
